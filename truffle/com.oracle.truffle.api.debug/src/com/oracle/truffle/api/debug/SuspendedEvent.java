--- conflicted
+++ resolved
@@ -30,11 +30,8 @@
 import java.util.List;
 
 import com.oracle.truffle.api.CompilerDirectives;
-<<<<<<< HEAD
+import com.oracle.truffle.api.RootCallTarget;
 import com.oracle.truffle.api.debug.Debugger.DebugExecutionContext;
-=======
-import com.oracle.truffle.api.RootCallTarget;
->>>>>>> 9c9b35d4
 import com.oracle.truffle.api.debug.Debugger.HaltPosition;
 import com.oracle.truffle.api.frame.FrameInstance;
 import com.oracle.truffle.api.frame.MaterializedFrame;
@@ -288,16 +285,11 @@
      * @throws KillException if the evaluation is killed by the debugger
      * @since 0.9
      */
-<<<<<<< HEAD
-    public Object eval(String code, FrameInstance frame) throws IOException {
-        return context.getDebugger().evalInContext(context, this, code, frame);
-=======
     public Object eval(String code, FrameInstance frameInstance) throws IOException {
         if (!stack.contains(frameInstance)) {
             throw new IllegalArgumentException();
         }
-        return debugger.evalInContext(this, code, frameInstance);
->>>>>>> 9c9b35d4
+        return context.getDebugger().evalInContext(context, this, code, frameInstance);
     }
 
     /**
