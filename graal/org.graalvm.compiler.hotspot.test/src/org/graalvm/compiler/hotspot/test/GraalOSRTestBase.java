/*
 * Copyright (c) 2016, Oracle and/or its affiliates. All rights reserved.
 * DO NOT ALTER OR REMOVE COPYRIGHT NOTICES OR THIS FILE HEADER.
 *
 * This code is free software; you can redistribute it and/or modify it
 * under the terms of the GNU General Public License version 2 only, as
 * published by the Free Software Foundation.
 *
 * This code is distributed in the hope that it will be useful, but WITHOUT
 * ANY WARRANTY; without even the implied warranty of MERCHANTABILITY or
 * FITNESS FOR A PARTICULAR PURPOSE.  See the GNU General Public License
 * version 2 for more details (a copy is included in the LICENSE file that
 * accompanied this code).
 *
 * You should have received a copy of the GNU General Public License version
 * 2 along with this work; if not, write to the Free Software Foundation,
 * Inc., 51 Franklin St, Fifth Floor, Boston, MA 02110-1301 USA.
 *
 * Please contact Oracle, 500 Oracle Parkway, Redwood Shores, CA 94065 USA
 * or visit www.oracle.com if you need additional information or have any
 * questions.
 */

package org.graalvm.compiler.hotspot.test;

<<<<<<< HEAD
import static org.graalvm.compiler.options.OptionValues.GLOBAL;

import org.junit.Assert;
=======
import java.util.Arrays;
>>>>>>> 39ed5ab6

import org.graalvm.compiler.bytecode.Bytecode;
import org.graalvm.compiler.bytecode.BytecodeDisassembler;
import org.graalvm.compiler.bytecode.BytecodeStream;
import org.graalvm.compiler.bytecode.ResolvedJavaMethodBytecode;
import org.graalvm.compiler.core.target.Backend;
import org.graalvm.compiler.core.test.GraalCompilerTest;
import org.graalvm.compiler.debug.GraalError;
import org.graalvm.compiler.debug.TTY;
import org.graalvm.compiler.hotspot.CompilationTask;
import org.graalvm.compiler.hotspot.HotSpotGraalCompiler;
import org.graalvm.compiler.java.BciBlockMapping;
import org.graalvm.compiler.java.BciBlockMapping.BciBlock;
import org.graalvm.compiler.nodes.StructuredGraph.AllowAssumptions;
import org.junit.Assert;

import jdk.vm.ci.code.Architecture;
import jdk.vm.ci.hotspot.HotSpotCompilationRequest;
import jdk.vm.ci.hotspot.HotSpotCompilationRequestResult;
import jdk.vm.ci.hotspot.HotSpotJVMCIRuntime;
import jdk.vm.ci.hotspot.HotSpotJVMCIRuntimeProvider;
import jdk.vm.ci.hotspot.HotSpotResolvedJavaMethod;
import jdk.vm.ci.meta.ResolvedJavaMethod;

public abstract class GraalOSRTestBase extends GraalCompilerTest {

    protected void testOSR(String methodName) {
        testOSR(methodName, null);
    }

    protected void testOSR(String methodName, Object receiver, Object... args) {
        ResolvedJavaMethod method = getResolvedJavaMethod(methodName);
        testOSR(method, receiver, args);
    }

    protected void testOSR(ResolvedJavaMethod method, Object receiver, Object... args) {
        // invalidate any existing compiled code
        method.reprofile();
        compileOSR(method);
        Result result = executeExpected(method, receiver, args);
        checkResult(result);
    }

    protected static void compile(ResolvedJavaMethod method, int bci) {
        HotSpotJVMCIRuntimeProvider runtime = HotSpotJVMCIRuntime.runtime();
        long jvmciEnv = 0L;
        HotSpotCompilationRequest request = new HotSpotCompilationRequest((HotSpotResolvedJavaMethod) method, bci, jvmciEnv);
        HotSpotGraalCompiler compiler = (HotSpotGraalCompiler) runtime.getCompiler();
        CompilationTask task = new CompilationTask(runtime, compiler, request, true, true, GLOBAL);
        HotSpotCompilationRequestResult result = task.runCompilation();
        if (result.getFailure() != null) {
            throw new GraalError(result.getFailureMessage());
        }
    }

    /**
     * Returns the target BCI of the first bytecode backedge. This is where HotSpot triggers
     * on-stack-replacement in case the backedge counter overflows.
     */
    private static int getBackedgeBCI(ResolvedJavaMethod method) {
        Bytecode code = new ResolvedJavaMethodBytecode(method);
        BytecodeStream stream = new BytecodeStream(code.getCode());
<<<<<<< HEAD
        BciBlockMapping bciBlockMapping = BciBlockMapping.create(stream, code, GLOBAL);
        assert bciBlockMapping.getLoopCount() == 1 : "Expected exactly one loop " + method;
=======
        BciBlockMapping bciBlockMapping = BciBlockMapping.create(stream, code);
>>>>>>> 39ed5ab6

        for (BciBlock block : bciBlockMapping.getBlocks()) {
            if (block.startBci != -1) {
                int bci = block.startBci;
                for (BciBlock succ : block.getSuccessors()) {
                    if (succ.startBci != -1) {
                        int succBci = succ.startBci;
                        if (succBci < bci) {
                            // back edge
                            return succBci;
                        }
                    }
                }
            }
        }
        TTY.println("Cannot find loop back edge with bytecode loops at:%s", Arrays.toString(bciBlockMapping.getLoopHeaders()));
        TTY.println(new BytecodeDisassembler().disassemble(code));
        return -1;
    }

    private static void checkResult(Result result) {
        Assert.assertNull("Unexpected exception", result.exception);
        Assert.assertNotNull(result.returnValue);
        Assert.assertTrue(result.returnValue instanceof ReturnValue);
        Assert.assertEquals(ReturnValue.SUCCESS, result.returnValue);
    }

    private void compileOSR(ResolvedJavaMethod method) {
        // ensure eager resolving
        parseEager(method, AllowAssumptions.YES);
        int bci = getBackedgeBCI(method);
        assert bci != -1;
        // ensure eager resolving
        parseEager(method, AllowAssumptions.YES);
        compile(method, bci);
    }

    protected enum ReturnValue {
        SUCCESS,
        FAILURE,
        SIDE
    }

    public GraalOSRTestBase() {
        super();
    }

    public GraalOSRTestBase(Class<? extends Architecture> arch) {
        super(arch);
    }

    public GraalOSRTestBase(Backend backend) {
        super(backend);
    }

}<|MERGE_RESOLUTION|>--- conflicted
+++ resolved
@@ -23,13 +23,9 @@
 
 package org.graalvm.compiler.hotspot.test;
 
-<<<<<<< HEAD
 import static org.graalvm.compiler.options.OptionValues.GLOBAL;
 
-import org.junit.Assert;
-=======
 import java.util.Arrays;
->>>>>>> 39ed5ab6
 
 import org.graalvm.compiler.bytecode.Bytecode;
 import org.graalvm.compiler.bytecode.BytecodeDisassembler;
@@ -44,6 +40,7 @@
 import org.graalvm.compiler.java.BciBlockMapping;
 import org.graalvm.compiler.java.BciBlockMapping.BciBlock;
 import org.graalvm.compiler.nodes.StructuredGraph.AllowAssumptions;
+import org.graalvm.compiler.options.OptionValues;
 import org.junit.Assert;
 
 import jdk.vm.ci.code.Architecture;
@@ -56,29 +53,29 @@
 
 public abstract class GraalOSRTestBase extends GraalCompilerTest {
 
-    protected void testOSR(String methodName) {
-        testOSR(methodName, null);
+    protected void testOSR(OptionValues options, String methodName) {
+        testOSR(options, methodName, null);
     }
 
-    protected void testOSR(String methodName, Object receiver, Object... args) {
+    protected void testOSR(OptionValues options, String methodName, Object receiver, Object... args) {
         ResolvedJavaMethod method = getResolvedJavaMethod(methodName);
-        testOSR(method, receiver, args);
+        testOSR(options, method, receiver, args);
     }
 
-    protected void testOSR(ResolvedJavaMethod method, Object receiver, Object... args) {
+    protected void testOSR(OptionValues options, ResolvedJavaMethod method, Object receiver, Object... args) {
         // invalidate any existing compiled code
         method.reprofile();
-        compileOSR(method);
+        compileOSR(options, method);
         Result result = executeExpected(method, receiver, args);
         checkResult(result);
     }
 
-    protected static void compile(ResolvedJavaMethod method, int bci) {
+    protected static void compile(OptionValues options, ResolvedJavaMethod method, int bci) {
         HotSpotJVMCIRuntimeProvider runtime = HotSpotJVMCIRuntime.runtime();
         long jvmciEnv = 0L;
         HotSpotCompilationRequest request = new HotSpotCompilationRequest((HotSpotResolvedJavaMethod) method, bci, jvmciEnv);
         HotSpotGraalCompiler compiler = (HotSpotGraalCompiler) runtime.getCompiler();
-        CompilationTask task = new CompilationTask(runtime, compiler, request, true, true, GLOBAL);
+        CompilationTask task = new CompilationTask(runtime, compiler, request, true, true, options);
         HotSpotCompilationRequestResult result = task.runCompilation();
         if (result.getFailure() != null) {
             throw new GraalError(result.getFailureMessage());
@@ -92,12 +89,7 @@
     private static int getBackedgeBCI(ResolvedJavaMethod method) {
         Bytecode code = new ResolvedJavaMethodBytecode(method);
         BytecodeStream stream = new BytecodeStream(code.getCode());
-<<<<<<< HEAD
         BciBlockMapping bciBlockMapping = BciBlockMapping.create(stream, code, GLOBAL);
-        assert bciBlockMapping.getLoopCount() == 1 : "Expected exactly one loop " + method;
-=======
-        BciBlockMapping bciBlockMapping = BciBlockMapping.create(stream, code);
->>>>>>> 39ed5ab6
 
         for (BciBlock block : bciBlockMapping.getBlocks()) {
             if (block.startBci != -1) {
@@ -125,14 +117,14 @@
         Assert.assertEquals(ReturnValue.SUCCESS, result.returnValue);
     }
 
-    private void compileOSR(ResolvedJavaMethod method) {
+    private void compileOSR(OptionValues options, ResolvedJavaMethod method) {
         // ensure eager resolving
-        parseEager(method, AllowAssumptions.YES);
+        parseEager(method, AllowAssumptions.YES, options);
         int bci = getBackedgeBCI(method);
         assert bci != -1;
         // ensure eager resolving
-        parseEager(method, AllowAssumptions.YES);
-        compile(method, bci);
+        parseEager(method, AllowAssumptions.YES, options);
+        compile(options, method, bci);
     }
 
     protected enum ReturnValue {
