/*
 * Copyright (c) 2016, Oracle and/or its affiliates. All rights reserved.
 * DO NOT ALTER OR REMOVE COPYRIGHT NOTICES OR THIS FILE HEADER.
 *
 * This code is free software; you can redistribute it and/or modify it
 * under the terms of the GNU General Public License version 2 only, as
 * published by the Free Software Foundation.
 *
 * This code is distributed in the hope that it will be useful, but WITHOUT
 * ANY WARRANTY; without even the implied warranty of MERCHANTABILITY or
 * FITNESS FOR A PARTICULAR PURPOSE.  See the GNU General Public License
 * version 2 for more details (a copy is included in the LICENSE file that
 * accompanied this code).
 *
 * You should have received a copy of the GNU General Public License version
 * 2 along with this work; if not, write to the Free Software Foundation,
 * Inc., 51 Franklin St, Fifth Floor, Boston, MA 02110-1301 USA.
 *
 * Please contact Oracle, 500 Oracle Parkway, Redwood Shores, CA 94065 USA
 * or visit www.oracle.com if you need additional information or have any
 * questions.
 */
package org.graalvm.compiler.hotspot.meta;

import static org.graalvm.compiler.core.common.GraalOptions.ImmutableCode;
import static org.graalvm.compiler.hotspot.meta.HotSpotGraalConstantFieldProvider.ImmutableCodeLazy.isCalledForSnippets;
import static org.graalvm.compiler.hotspot.stubs.SnippetStub.SnippetGraphUnderConstruction;

import java.util.ArrayList;
import java.util.List;

import org.graalvm.compiler.debug.GraalError;
import org.graalvm.compiler.graph.NodeClass;
import org.graalvm.compiler.hotspot.GraalHotSpotVMConfig;
import org.graalvm.compiler.options.OptionValues;
import org.graalvm.compiler.options.StableOptionKey;
import org.graalvm.compiler.replacements.ReplacementsImpl;
import org.graalvm.compiler.replacements.SnippetCounter;
import org.graalvm.compiler.replacements.SnippetTemplate;
import org.graalvm.compiler.replacements.SnippetTemplate.Arguments;

import jdk.vm.ci.meta.JavaConstant;
import jdk.vm.ci.meta.MetaAccessProvider;
import jdk.vm.ci.meta.ResolvedJavaField;
import jdk.vm.ci.meta.ResolvedJavaMethod;
import jdk.vm.ci.meta.ResolvedJavaType;
import jdk.vm.ci.runtime.JVMCI;

/**
 * Extends {@link HotSpotConstantFieldProvider} to override the implementation of
 * {@link #readConstantField} with Graal specific semantics.
 */
public class HotSpotGraalConstantFieldProvider extends HotSpotConstantFieldProvider {

    public HotSpotGraalConstantFieldProvider(GraalHotSpotVMConfig config, MetaAccessProvider metaAccess) {
        super(config, metaAccess);
        this.metaAccess = metaAccess;
    }

    @Override
    public <T> T readConstantField(ResolvedJavaField field, ConstantFieldTool<T> tool) {
        assert !ImmutableCode.getValue(tool.getOptions()) || isCalledForSnippets(metaAccess) || SnippetGraphUnderConstruction.get() != null ||
                        FieldReadEnabledInImmutableCode.get() == Boolean.TRUE : tool.getReceiver();
<<<<<<< HEAD
        if (!field.isStatic() && field.getName().equals("value")) {
            if (getStableOptionKeyType().isInstance(tool.getReceiver())) {
                JavaConstant ret = tool.readValue();
                return tool.foldConstant(ret);
            }
=======
        if (!field.isStatic() && getStableOptionValueType().isInstance(tool.getReceiver()) && field.getName().equals("value")) {
            JavaConstant ret = tool.readValue();
            return tool.foldConstant(ret);
>>>>>>> 39ed5ab6
        }

        return super.readConstantField(field, tool);
    }

    /**
     * In AOT mode, some fields should never be embedded even for snippets/replacements.
     */
    @Override
    protected boolean isStaticFieldConstant(ResolvedJavaField field, OptionValues options) {
        return super.isStaticFieldConstant(field, options) && (!ImmutableCode.getValue(options) || ImmutableCodeLazy.isEmbeddable(field));
    }

    @Override
    protected boolean isFinalFieldValueConstant(ResolvedJavaField field, JavaConstant value, ConstantFieldTool<?> tool) {
        if (super.isFinalFieldValueConstant(field, value, tool)) {
            return true;
        }

        if (!field.isStatic()) {
            JavaConstant receiver = tool.getReceiver();
            if (getSnippetCounterType().isInstance(receiver) || getNodeClassType().isInstance(receiver)) {
                return true;
            }
        }

        return false;
    }

    @Override
    protected boolean isStableFieldValueConstant(ResolvedJavaField field, JavaConstant value, ConstantFieldTool<?> tool) {
        if (super.isStableFieldValueConstant(field, value, tool)) {
            return true;
        }

        if (!field.isStatic()) {
            JavaConstant receiver = tool.getReceiver();
            if (getHotSpotVMConfigType().isInstance(receiver)) {
                return true;
            }
        }

        return false;
    }

    private final MetaAccessProvider metaAccess;

    private ResolvedJavaType cachedStableOptionKeyType;
    private ResolvedJavaType cachedHotSpotVMConfigType;
    private ResolvedJavaType cachedSnippetCounterType;
    private ResolvedJavaType cachedNodeClassType;

    private ResolvedJavaType getStableOptionKeyType() {
        if (cachedStableOptionKeyType == null) {
            cachedStableOptionKeyType = metaAccess.lookupJavaType(StableOptionKey.class);
        }
        return cachedStableOptionKeyType;
    }

    private ResolvedJavaType getHotSpotVMConfigType() {
        if (cachedHotSpotVMConfigType == null) {
            cachedHotSpotVMConfigType = metaAccess.lookupJavaType(GraalHotSpotVMConfig.class);
        }
        return cachedHotSpotVMConfigType;
    }

    private ResolvedJavaType getSnippetCounterType() {
        if (cachedSnippetCounterType == null) {
            cachedSnippetCounterType = metaAccess.lookupJavaType(SnippetCounter.class);
        }
        return cachedSnippetCounterType;
    }

    private ResolvedJavaType getNodeClassType() {
        if (cachedNodeClassType == null) {
            cachedNodeClassType = metaAccess.lookupJavaType(NodeClass.class);
        }
        return cachedNodeClassType;
    }

    @SuppressWarnings("all")
    private static boolean assertionsEnabled() {
        boolean enabled = false;
        assert enabled = true;
        return enabled;
    }

    public static final ThreadLocal<Boolean> FieldReadEnabledInImmutableCode = assertionsEnabled() ? new ThreadLocal<>() : null;

    /**
     * Compares two {@link StackTraceElement}s for equality, ignoring differences in
     * {@linkplain StackTraceElement#getLineNumber() line number}.
     */
    private static boolean equalsIgnoringLine(StackTraceElement left, StackTraceElement right) {
        return left.getClassName().equals(right.getClassName()) && left.getMethodName().equals(right.getMethodName()) && left.getFileName().equals(right.getFileName());
    }

    /**
     * Separate out the static initialization of {@linkplain #isEmbeddable(ResolvedJavaField)
     * embeddable fields} to eliminate cycles between clinit and other locks that could lead to
     * deadlock. Static code that doesn't call back into type or field machinery is probably ok but
     * anything else should be made lazy.
     */
    static class ImmutableCodeLazy {

        /**
         * If the compiler is configured for AOT mode, {@link #readConstantField} should be only
         * called for snippets or replacements.
         */
        static boolean isCalledForSnippets(MetaAccessProvider metaAccess) {
            ResolvedJavaMethod makeGraphMethod = null;
            ResolvedJavaMethod initMethod = null;
            try {
                Class<?> rjm = ResolvedJavaMethod.class;
                makeGraphMethod = metaAccess.lookupJavaMethod(ReplacementsImpl.class.getDeclaredMethod("makeGraph", rjm, Object[].class, rjm));
                initMethod = metaAccess.lookupJavaMethod(SnippetTemplate.AbstractTemplates.class.getDeclaredMethod("template", Arguments.class));
            } catch (NoSuchMethodException | SecurityException e) {
                throw new GraalError(e);
            }
            StackTraceElement makeGraphSTE = makeGraphMethod.asStackTraceElement(0);
            StackTraceElement initSTE = initMethod.asStackTraceElement(0);

            StackTraceElement[] stackTrace = new Exception().getStackTrace();
            for (StackTraceElement element : stackTrace) {
                // Ignoring line numbers should not weaken this check too much while at
                // the same time making it more robust against source code changes
                if (equalsIgnoringLine(makeGraphSTE, element) || equalsIgnoringLine(initSTE, element)) {
                    return true;
                }
            }
            return false;
        }

        /**
         * Determine if it's ok to embed the value of {@code field}.
         */
        static boolean isEmbeddable(ResolvedJavaField field) {
            return !embeddableFields.contains(field);
        }

        private static final List<ResolvedJavaField> embeddableFields = new ArrayList<>();
        static {
            try {
                MetaAccessProvider metaAccess = JVMCI.getRuntime().getHostJVMCIBackend().getMetaAccess();
                embeddableFields.add(metaAccess.lookupJavaField(Boolean.class.getDeclaredField("TRUE")));
                embeddableFields.add(metaAccess.lookupJavaField(Boolean.class.getDeclaredField("FALSE")));

                Class<?> characterCacheClass = Character.class.getDeclaredClasses()[0];
                assert "java.lang.Character$CharacterCache".equals(characterCacheClass.getName());
                embeddableFields.add(metaAccess.lookupJavaField(characterCacheClass.getDeclaredField("cache")));

                Class<?> byteCacheClass = Byte.class.getDeclaredClasses()[0];
                assert "java.lang.Byte$ByteCache".equals(byteCacheClass.getName());
                embeddableFields.add(metaAccess.lookupJavaField(byteCacheClass.getDeclaredField("cache")));

                Class<?> shortCacheClass = Short.class.getDeclaredClasses()[0];
                assert "java.lang.Short$ShortCache".equals(shortCacheClass.getName());
                embeddableFields.add(metaAccess.lookupJavaField(shortCacheClass.getDeclaredField("cache")));

                Class<?> integerCacheClass = Integer.class.getDeclaredClasses()[0];
                assert "java.lang.Integer$IntegerCache".equals(integerCacheClass.getName());
                embeddableFields.add(metaAccess.lookupJavaField(integerCacheClass.getDeclaredField("cache")));

                Class<?> longCacheClass = Long.class.getDeclaredClasses()[0];
                assert "java.lang.Long$LongCache".equals(longCacheClass.getName());
                embeddableFields.add(metaAccess.lookupJavaField(longCacheClass.getDeclaredField("cache")));

                embeddableFields.add(metaAccess.lookupJavaField(Throwable.class.getDeclaredField("UNASSIGNED_STACK")));
                embeddableFields.add(metaAccess.lookupJavaField(Throwable.class.getDeclaredField("SUPPRESSED_SENTINEL")));
            } catch (SecurityException | NoSuchFieldException e) {
                throw new GraalError(e);
            }
        }
    }

}<|MERGE_RESOLUTION|>--- conflicted
+++ resolved
@@ -61,17 +61,9 @@
     public <T> T readConstantField(ResolvedJavaField field, ConstantFieldTool<T> tool) {
         assert !ImmutableCode.getValue(tool.getOptions()) || isCalledForSnippets(metaAccess) || SnippetGraphUnderConstruction.get() != null ||
                         FieldReadEnabledInImmutableCode.get() == Boolean.TRUE : tool.getReceiver();
-<<<<<<< HEAD
-        if (!field.isStatic() && field.getName().equals("value")) {
-            if (getStableOptionKeyType().isInstance(tool.getReceiver())) {
-                JavaConstant ret = tool.readValue();
-                return tool.foldConstant(ret);
-            }
-=======
-        if (!field.isStatic() && getStableOptionValueType().isInstance(tool.getReceiver()) && field.getName().equals("value")) {
+        if (!field.isStatic() && getStableOptionKeyType().isInstance(tool.getReceiver()) && field.getName().equals("value")) {
             JavaConstant ret = tool.readValue();
             return tool.foldConstant(ret);
->>>>>>> 39ed5ab6
         }
 
         return super.readConstantField(field, tool);
